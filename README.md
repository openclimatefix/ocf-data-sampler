# ocf-data-sampler
 
<!-- ALL-CONTRIBUTORS-BADGE:START - Do not remove or modify this section -->
[![All Contributors](https://img.shields.io/badge/all_contributors-12-orange.svg?style=flat-square)](#contributors-)
<!-- ALL-CONTRIBUTORS-BADGE:END -->

[![tags badge](https://img.shields.io/github/v/tag/openclimatefix/ocf-data-sampler?include_prereleases&sort=semver&color=FFAC5F)](https://github.com/openclimatefix/ocf-data-sampler/tags)
[![ease of contribution: easy](https://img.shields.io/badge/ease%20of%20contribution:%20easy-32bd50)](https://github.com/openclimatefix#how-easy-is-it-to-get-involved) 

**ocf-data-sampler** contains all the tools needed to create samples and feed them to our models, such as [PVNet](https://github.com/openclimatefix/PVNet/). The data we work with—typically energy data, satellite imagery, and numerical weather predictions (NWPs)—is usually too heavy to do this on the fly, so that's where this repo comes in: handling steps like opening the data, selecting the right samples, normalising and reshaping, and saving to and reading from disk.

We are currently migrating to this repo from [ocf_datapipes](https://github.com/openclimatefix/ocf_datapipes/), which performs the same functions but is built around `PyTorch DataPipes`, which are quite cumbersome to work with and are no longer maintained by PyTorch. **ocf-data-sampler** uses `PyTorch Datasets`, and we've taken the opportunity to make the code much cleaner and more manageable.

> [!Note]
> This repository is in development and is replacing [ocf_datapipes](https://github.com/openclimatefix/ocf_datapipes/).
> It might not be ready for use out of the box! We would really appreciate any help to let us make the transition faster.

## Documentation

<<<<<<< HEAD
**ocf-data-sampler** doesn't have external documentation _yet_; you can read a bit about how our torch datasets work in the Readme [here]([torch datasets documentation](ocf_data_sampler/torch_datasets/README.md)

=======
**ocf-data-sampler** doesn't have external documentation _yet_; you can read a bit about how our torch datasets work in the README [here](ocf_data_sampler/torch_datasets/README.md).
>>>>>>> efa16b03


## FAQ

If you have any questions about this or any other of our repos, don't hesitate to hop to our [Discussions Page](https://github.com/orgs/openclimatefix/discussions)!

### How does ocf-data-sampler deal with data sources that use different projections (e.g. some are in latitude-longitude, and some in OSGB)?

When creating samples, we make a spatial crop of a preset size centred around a point of interest (POI, usually a solar or wind farm). The size of the crop is set not in miles or kilometres, but in 'pixels', which would be different for different data sources, depending on their spatial resolution, projections they use, and where the POI is. For example, a latitude-longitude source with a 1° resolution will have pixel sizes corresponding to very different 'surface' distances (that you might measure in, e.g., kilometres) from a source with 0.1° resolution. The pixel size will even be different for the same source depending on how close the POI is to the equator!

Instead of trying to accommodate for all these differences and make all the sources use the same spatial grid, we translate the POI's position into the corresponding coordinate system and select the crop using the source's original grid. This 'snapshot' is then passed to the model with no additional information on what specific coordinates it represents; instead, since the size is always the same and the POI is always in the centre, the model gets consistent information on the measurements at a location near the POI and how it affects the target, without any explicit knowledge of where that location is in coordinate system terms.

## Development

You can install **ocf-data-sampler** for development as follows:

``` 
pip install git+https://github.com/openclimatefix/ocf-data-sampler.git
```

### Running the test suite

The tests in this project use `pytest`. Once you have it installed, you can run it from the project's directory:

```
cd ocf-data-sampler
pytest
``` 

## Contributing and community

[![issues badge](https://img.shields.io/github/issues/openclimatefix/ocf-data-sampler?color=FFAC5F)](https://github.com/openclimatefix/ocf-data-sampler/issues?q=is%3Aissue+is%3Aopen+sort%3Aupdated-desc)

- PR's are welcome! See the [Organisation Profile](https://github.com/openclimatefix) for details on contributing
- Find out about our other projects in the [OCF Meta Repo](https://github.com/openclimatefix/ocf-meta-repo)
- Check out the [OCF blog](https://openclimatefix.org/blog) for updates
- Follow OCF on [LinkedIn](https://uk.linkedin.com/company/open-climate-fix)


## Contributors

Thanks goes to these wonderful people ([emoji key](https://allcontributors.org/docs/en/emoji-key)):

<!-- ALL-CONTRIBUTORS-LIST:START - Do not remove or modify this section -->
<!-- prettier-ignore-start -->
<!-- markdownlint-disable -->
<table>
  <tbody>
    <tr>
      <td align="center" valign="top" width="14.28%"><a href="https://github.com/dfulu"><img src="https://avatars.githubusercontent.com/u/41546094?v=4?s=100" width="100px;" alt="James Fulton"/><br /><sub><b>James Fulton</b></sub></a><br /><a href="https://github.com/openclimatefix/ocf-data-sampler/commits?author=dfulu" title="Code">💻</a></td>
      <td align="center" valign="top" width="14.28%"><a href="https://github.com/AUdaltsova"><img src="https://avatars.githubusercontent.com/u/43303448?v=4?s=100" width="100px;" alt="Alexandra Udaltsova"/><br /><sub><b>Alexandra Udaltsova</b></sub></a><br /><a href="https://github.com/openclimatefix/ocf-data-sampler/commits?author=AUdaltsova" title="Code">💻</a></td>
      <td align="center" valign="top" width="14.28%"><a href="https://github.com/Sukh-P"><img src="https://avatars.githubusercontent.com/u/42407101?v=4?s=100" width="100px;" alt="Sukhil Patel"/><br /><sub><b>Sukhil Patel</b></sub></a><br /><a href="https://github.com/openclimatefix/ocf-data-sampler/commits?author=Sukh-P" title="Code">💻</a></td>
      <td align="center" valign="top" width="14.28%"><a href="https://github.com/peterdudfield"><img src="https://avatars.githubusercontent.com/u/34686298?v=4?s=100" width="100px;" alt="Peter Dudfield"/><br /><sub><b>Peter Dudfield</b></sub></a><br /><a href="https://github.com/openclimatefix/ocf-data-sampler/commits?author=peterdudfield" title="Code">💻</a></td>
      <td align="center" valign="top" width="14.28%"><a href="https://github.com/VikramsDataScience"><img src="https://avatars.githubusercontent.com/u/45002417?v=4?s=100" width="100px;" alt="Vikram Pande"/><br /><sub><b>Vikram Pande</b></sub></a><br /><a href="https://github.com/openclimatefix/ocf-data-sampler/commits?author=VikramsDataScience" title="Code">💻</a></td>
      <td align="center" valign="top" width="14.28%"><a href="https://github.com/SophiaLi20"><img src="https://avatars.githubusercontent.com/u/163532536?v=4?s=100" width="100px;" alt="Unnati Bhardwaj"/><br /><sub><b>Unnati Bhardwaj</b></sub></a><br /><a href="https://github.com/openclimatefix/ocf-data-sampler/commits?author=SophiaLi20" title="Documentation">📖</a></td>
      <td align="center" valign="top" width="14.28%"><a href="https://github.com/alirashidAR"><img src="https://avatars.githubusercontent.com/u/110668489?v=4?s=100" width="100px;" alt="Ali Rashid"/><br /><sub><b>Ali Rashid</b></sub></a><br /><a href="https://github.com/openclimatefix/ocf-data-sampler/commits?author=alirashidAR" title="Code">💻</a></td>
    </tr>
    <tr>
      <td align="center" valign="top" width="14.28%"><a href="https://github.com/felix-e-h-p"><img src="https://avatars.githubusercontent.com/u/137530077?v=4?s=100" width="100px;" alt="Felix"/><br /><sub><b>Felix</b></sub></a><br /><a href="https://github.com/openclimatefix/ocf-data-sampler/commits?author=felix-e-h-p" title="Code">💻</a></td>
      <td align="center" valign="top" width="14.28%"><a href="https://timothyajaniportfolio-b6v3zq29k-timthegreat.vercel.app/"><img src="https://avatars.githubusercontent.com/u/60073728?v=4?s=100" width="100px;" alt="Ajani Timothy"/><br /><sub><b>Ajani Timothy</b></sub></a><br /><a href="https://github.com/openclimatefix/ocf-data-sampler/commits?author=Tim1119" title="Code">💻</a></td>
      <td align="center" valign="top" width="14.28%"><a href="https://rupeshmangalam.vercel.app/"><img src="https://avatars.githubusercontent.com/u/91172425?v=4?s=100" width="100px;" alt="Rupesh Mangalam"/><br /><sub><b>Rupesh Mangalam</b></sub></a><br /><a href="https://github.com/openclimatefix/ocf-data-sampler/commits?author=RupeshMangalam21" title="Code">💻</a></td>
      <td align="center" valign="top" width="14.28%"><a href="http://siddharth7113.github.io"><img src="https://avatars.githubusercontent.com/u/114160268?v=4?s=100" width="100px;" alt="Siddharth"/><br /><sub><b>Siddharth</b></sub></a><br /><a href="https://github.com/openclimatefix/ocf-data-sampler/commits?author=siddharth7113" title="Code">💻</a></td>
      <td align="center" valign="top" width="14.28%"><a href="https://github.com/Sachin-G13"><img src="https://avatars.githubusercontent.com/u/190184500?v=4?s=100" width="100px;" alt="Sachin-G13"/><br /><sub><b>Sachin-G13</b></sub></a><br /><a href="https://github.com/openclimatefix/ocf-data-sampler/commits?author=Sachin-G13" title="Code">💻</a></td>
    </tr>
  </tbody>
</table>

<!-- markdownlint-restore -->
<!-- prettier-ignore-end -->

<!-- ALL-CONTRIBUTORS-LIST:END -->

This project follows the [all-contributors](https://github.com/all-contributors/all-contributors) specification. Contributions of any kind welcome!

---

*Part of the [Open Climate Fix](https://github.com/orgs/openclimatefix/people) community.*

[![OCF Logo](https://cdn.prod.website-files.com/62d92550f6774db58d441cca/6324a2038936ecda71599a8b_OCF_Logo_black_trans.png)](https://openclimatefix.org)
<|MERGE_RESOLUTION|>--- conflicted
+++ resolved
@@ -17,13 +17,7 @@
 
 ## Documentation
 
-<<<<<<< HEAD
-**ocf-data-sampler** doesn't have external documentation _yet_; you can read a bit about how our torch datasets work in the Readme [here]([torch datasets documentation](ocf_data_sampler/torch_datasets/README.md)
-
-=======
 **ocf-data-sampler** doesn't have external documentation _yet_; you can read a bit about how our torch datasets work in the README [here](ocf_data_sampler/torch_datasets/README.md).
->>>>>>> efa16b03
-
 
 ## FAQ
 
