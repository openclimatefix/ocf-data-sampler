"""Get contiguous time periods."""

import numpy as np
import pandas as pd

from ocf_data_sampler.load.utils import check_time_unique_increasing

ZERO_TDELTA = pd.Timedelta(0)


def find_contiguous_time_periods(
    datetimes: pd.DatetimeIndex,
    min_seq_length: int,
    max_gap_duration: pd.Timedelta,
) -> pd.DataFrame:
    """Return a pd.DataFrame where each row records the boundary of a contiguous time period.

    Args:
      datetimes: pd.DatetimeIndex. Must be sorted.
      min_seq_length: Sequences of min_seq_length or shorter will be discarded.
      max_gap_duration: If any pair of consecutive `datetimes` is more than `max_gap_duration`
        apart, then this pair of `datetimes` will be considered a "gap" between two contiguous
        sequences.

    Returns:
      pd.DataFrame where each row represents a single time period. The pd.DataFrame
      has two columns: `start_dt` and `end_dt` (where 'dt' is short for 'datetime').
    """
    # Sanity checks.
    if len(datetimes) == 0:
        raise ValueError("No datetimes to use")
    if min_seq_length < 1:
        raise ValueError(f"{min_seq_length=} must be >= 1")
    check_time_unique_increasing(datetimes)

    # Handle single timestamp case
    if len(datetimes) == 1:
        if min_seq_length == 1:
            return pd.DataFrame([{"start_dt": datetimes[0], "end_dt": datetimes[0]}])
        else:
            raise ValueError(
                "Only one timestamp found, but min_seq_length > 1. No valid periods.",
            )

    # Find indices of gaps larger than max_gap:
    gap_mask = pd.TimedeltaIndex(np.diff(datetimes)) > max_gap_duration
    gap_indices = np.argwhere(gap_mask)[:, 0]

    # gap_indicies are the indices into dt_index for the timestep immediately before the gap.
    # e.g. if the datetimes at 12:00, 12:05, 18:00, 18:05 then gap_indicies will be [1].
    # So we add 1 to gap_indices to get segment_boundaries, an index into dt_index
    # which identifies the _start_ of each segment.
    segment_boundaries = gap_indices + 1

    # Capture the last segment of dt_index.
    segment_boundaries = np.concatenate((segment_boundaries, [len(datetimes)]))

    periods: list[list[pd.Timestamp]] = []
    start_i = 0
    for next_start_i in segment_boundaries:
        n_timesteps = next_start_i - start_i
        if n_timesteps >= min_seq_length:
            end_i = next_start_i - 1
            periods.append([datetimes[start_i], datetimes[end_i]])
        start_i = next_start_i

    if len(periods) == 0:
        raise ValueError(
            f"Did not find any periods from {datetimes}. {min_seq_length=} {max_gap_duration=}",
        )

    return pd.DataFrame(periods, columns=["start_dt", "end_dt"])


def trim_contiguous_time_periods(
    contiguous_time_periods: pd.DataFrame,
    interval_start: pd.Timedelta,
    interval_end: pd.Timedelta,
) -> pd.DataFrame:
    """Trims contiguous time periods to account for history requirements and forecast horizons.

    Args:
        contiguous_time_periods: pd.DataFrame where each row represents a single time period.
            The pd.DataFrame must have `start_dt` and `end_dt` columns.
        interval_start: The start of the interval with respect to t0
        interval_end: The end of the interval with respect to t0

    Returns:
      The contiguous_time_periods pd.DataFrame with the `start_dt` and `end_dt` columns updated.
    """
    # Make a copy so the data is not edited in place.
    trimmed_time_periods = contiguous_time_periods.copy()
    trimmed_time_periods["start_dt"] -= interval_start
    trimmed_time_periods["end_dt"] -= interval_end

    valid_mask = trimmed_time_periods["start_dt"] <= trimmed_time_periods["end_dt"]

    return trimmed_time_periods.loc[valid_mask]


def find_contiguous_t0_periods(
    datetimes: pd.DatetimeIndex,
    interval_start: pd.Timedelta,
    interval_end: pd.Timedelta,
    time_resolution: pd.Timedelta,
) -> pd.DataFrame:
    """Return a pd.DataFrame where each row records the boundary of a contiguous time period.

    Args:
        datetimes: pd.DatetimeIndex
        interval_start: The start of the interval with respect to t0
        interval_end: The end of the interval with respect to t0
        time_resolution: The sample frequency of the timeseries

    Returns:
        pd.DataFrame where each row represents a single time period.  The pd.DataFrame
            has two columns: `start_dt` and `end_dt` (where 'dt' is short for 'datetime').
    """
    check_time_unique_increasing(datetimes)

    total_duration = interval_end - interval_start

    contiguous_time_periods = find_contiguous_time_periods(
        datetimes=datetimes,
        min_seq_length=int(total_duration / time_resolution) + 1,
        max_gap_duration=time_resolution,
    )

    contiguous_t0_periods = trim_contiguous_time_periods(
        contiguous_time_periods=contiguous_time_periods,
        interval_start=interval_start,
        interval_end=interval_end,
    )

    if len(contiguous_t0_periods) == 0:
        raise ValueError(
            f"No contiguous time periods found for {datetimes}. "
            f"{interval_start=} {interval_end=} {time_resolution=}",
        )

    return contiguous_t0_periods


def find_contiguous_t0_periods_nwp(
    init_times: pd.DatetimeIndex,
    interval_start: pd.Timedelta,
    max_staleness: pd.Timedelta,
    max_dropout: pd.Timedelta = ZERO_TDELTA,
    first_forecast_step: pd.Timedelta = ZERO_TDELTA,
) -> pd.DataFrame:
    """Get all time periods from the NWP init-times which are valid as t0 datetimes.

    Args:
        init_times: The initialisation times of the available forecasts
        interval_start: The start of the time interval with respect to t0
        max_staleness: Up to how long after an init-time are we willing to use the forecast.
            Each init-time will only be used up to this t0 time regardless of the forecast valid
            time.
        max_dropout: What is the maximum amount of dropout that will be used.
            This must be <= max_staleness.
        first_forecast_step: The timedelta of the first step of the forecast.
            By default we assume the first valid time of the forecast
            is the same as its init-time.

    Returns:
        pd.DataFrame where each row represents a single time period. The pd.DataFrame
        has two columns: `start_dt` and `end_dt` (where 'dt' is short for 'datetime').
    """
    # Sanity checks.
    if len(init_times) == 0:
        raise ValueError("No init-times to use")

    check_time_unique_increasing(init_times)

    if max_staleness < pd.Timedelta(0):
        raise ValueError("The max staleness must be positive")
    if not (pd.Timedelta(0) <= max_dropout <= max_staleness):
        raise ValueError("The max dropout must be between 0 and the max staleness")

    history_drop_buffer = max(first_forecast_step - interval_start, max_dropout)

    # Store contiguous periods
    contiguous_periods: list[list[pd.Timestamp]] = []

    # Begin the first period allowing for the time to the first_forecast_step, the length of the
    # interval sampled from before t0, and the dropout
    start_this_period = init_times[0] + history_drop_buffer

    # The first forecast is valid up to the max staleness
    end_this_period = init_times[0] + max_staleness

    for dt_init in init_times[1:]:
        # If the previous init-time becomes stale before the next init-time becomes valid (whilst
        # also considering dropout) then the contiguous period breaks
        # Else if the previous init-time becomes stale before the fist step of the next forecast
        # then this also causes a break in the contiguous period
        if end_this_period < dt_init + max(max_dropout, first_forecast_step):
            contiguous_periods.append([start_this_period, end_this_period])
            # The new period begins with the same conditions as the first period
            start_this_period = dt_init + history_drop_buffer
        end_this_period = dt_init + max_staleness

    contiguous_periods.append([start_this_period, end_this_period])

    return pd.DataFrame(contiguous_periods, columns=["start_dt", "end_dt"])


def intersection_of_multiple_dataframes_of_periods(
    time_periods: list[pd.DataFrame],
) -> pd.DataFrame:
    """Find the intersection of list of time periods.

    Consecutively updates intersection of time periods.
    See the docstring of intersection_of_2_dataframes_of_periods() for further details.
    """
    if len(time_periods) == 0:
        raise ValueError("No time periods to intersect")
    intersection = time_periods[0]
    for time_period in time_periods[1:]:
        intersection = intersection_of_2_dataframes_of_periods(intersection, time_period)
    return intersection


def intersection_of_2_dataframes_of_periods(a: pd.DataFrame, b: pd.DataFrame) -> pd.DataFrame:
<<<<<<< HEAD
    """Find the intersection of two DataFrames of time periods, allowing an overlap of length 1.

    Intervals are treated as inclusive of both endpoints.
=======
    """Find the intersection of two pd.DataFrames of time periods.

    Each row of each pd.DataFrame represents a single time period.  Each pd.DataFrame has
    two columns: `start_dt` and `end_dt` (where 'dt' is short for 'datetime').

    A typical use-case is that each pd.DataFrame represents all the time periods where
    a `DataSource` has contiguous, valid data.

    Graphical representation of two pd.DataFrames of time periods and their intersection,
    as follows:

                 ----------------------> TIME ->---------------------
               a: |-----|   |----|     |----------|     |-----------|
               b:    |--------|                       |----|    |---|
    intersection:    |--|   |-|                         |--|    |---|

    Args:
        a: pd.DataFrame where each row represents a time period. The pd.DataFrame has
        two columns: start_dt and end_dt.
        b: pd.DataFrame where each row represents a time period. The pd.DataFrame has
        two columns: start_dt and end_dt.

    Returns:
        Sorted list of intersecting time periods represented as a pd.DataFrame with two columns:
        start_dt and end_dt.
>>>>>>> 80f3f2e1
    """
    # Intersection of two dataframes can be as follows:

    # 🟩 Condition 1: a fully contains b
    # Diagram:
    #   a: ┌───────┐
    #   b:     └───┘
    # Explanation: Interval 'a' fully contains interval 'b'. The intersection is the entirety of 'b'

    # 🟩 Condition 2: b fully contains a
    # Diagram:
    #   a:    ┌───┐
    #   b: ┌─────────┐
    # Explanation: Interval 'b' fully contains interval 'a'. The intersection is the entirety of 'a'

    # 🟩 Condition 3: Overlap at the start of a
    # Diagram:
    #   a:    ┌──────┐
    #   b: ┌────┘
    # Explanation: Interval 'b' starts inside interval 'a'. The intersection starts from 'b's start
    # and ends at 'a's end.

    # 🟩 Condition 4: Overlap at the start of b
    # Diagram:
    #   a: ┌──────┐
    #   b:    └──────┐
    # Explanation: Interval 'a' starts before 'b' but they overlap. The intersection starts from
    # 'b's start and ends at 'a's end.

    # 🟩 Condition 5: Overlap at the end of a
    # Diagram:
    #   a: ┌────┐
    #    b:     └────┐
    # Explanation: Interval 'b' ends inside interval 'a'. The intersection starts at 'b's start
    # and ends at 'a's end.

    # 🟩 Condition 6: Exact match
    # Diagram:
    #   a: ┌──────┐
    #   b: ┌──────┐
    # Explanation: Intervals 'a' and 'b' are exactly the same. The intersection is the
    # entirety of both intervals.

    # 🟩 Condition 7: Single point overlap
    # Diagram:
    #   a: ┌──────┐
    #   b:   └┐
    # OR
    #   b:   ┌┘
    #   a: └──────┘
    # Explanation: There is only a single point of overlap where the end of one interval
    # touches the start of the other.

    # 🟩 Condition 8: No overlap (Single point gap)
    # Diagram:
    #   a: ┌──────┐
    #       (gap)
    #   b:      ┌──────┐
    # Explanation: There is no overlap, as the intervals are completely separated by a gap.
    # Expected intersection: Empty DataFrame (No valid overlap)

    if a.empty or b.empty:
        return pd.DataFrame(columns=["start_dt", "end_dt"])

    # Create a Cartesian product (cross join) of all rows in a and b.
    merged = pd.merge(a, b, how="cross")  # Columns: start_dt_x, end_dt_x, start_dt_y, end_dt_y

    # Use inclusive conditions for overlapping:
    # Two intervals overlap if a.start <= b.end AND b.start <= a.end.
    merged = merged[
        (merged["start_dt_x"] <= merged["end_dt_y"]) & (merged["end_dt_x"] >= merged["start_dt_y"])
    ]

    # Calculate the intersection:
    # The intersection starts at the later start date and ends at the earlier end date.
    merged["start_dt"] = merged[["start_dt_x", "start_dt_y"]].max(axis=1)
    merged["end_dt"] = merged[["end_dt_x", "end_dt_y"]].min(axis=1)

    # Ensure the computed intersection is valid (start_dt should not be after end_dt).
    # (If they are equal, it's a single-point overlap which is allowed.)
    valid = merged["start_dt"] <= merged["end_dt"]
    merged = merged[valid]

    # Select only the relevant columns, remove any duplicate intersections,
    # sort by start_dt, and reset the index.
    result = (
        merged[["start_dt", "end_dt"]]
        .drop_duplicates()
        .sort_values(by="start_dt")
        .reset_index(drop=True)
    )
    return result<|MERGE_RESOLUTION|>--- conflicted
+++ resolved
@@ -222,37 +222,6 @@
 
 
 def intersection_of_2_dataframes_of_periods(a: pd.DataFrame, b: pd.DataFrame) -> pd.DataFrame:
-<<<<<<< HEAD
-    """Find the intersection of two DataFrames of time periods, allowing an overlap of length 1.
-
-    Intervals are treated as inclusive of both endpoints.
-=======
-    """Find the intersection of two pd.DataFrames of time periods.
-
-    Each row of each pd.DataFrame represents a single time period.  Each pd.DataFrame has
-    two columns: `start_dt` and `end_dt` (where 'dt' is short for 'datetime').
-
-    A typical use-case is that each pd.DataFrame represents all the time periods where
-    a `DataSource` has contiguous, valid data.
-
-    Graphical representation of two pd.DataFrames of time periods and their intersection,
-    as follows:
-
-                 ----------------------> TIME ->---------------------
-               a: |-----|   |----|     |----------|     |-----------|
-               b:    |--------|                       |----|    |---|
-    intersection:    |--|   |-|                         |--|    |---|
-
-    Args:
-        a: pd.DataFrame where each row represents a time period. The pd.DataFrame has
-        two columns: start_dt and end_dt.
-        b: pd.DataFrame where each row represents a time period. The pd.DataFrame has
-        two columns: start_dt and end_dt.
-
-    Returns:
-        Sorted list of intersecting time periods represented as a pd.DataFrame with two columns:
-        start_dt and end_dt.
->>>>>>> 80f3f2e1
     """
     # Intersection of two dataframes can be as follows:
 
