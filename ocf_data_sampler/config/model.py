--- conflicted
+++ resolved
@@ -14,7 +14,8 @@
 from typing import Dict, List, Optional
 from typing_extensions import Self
 
-from pydantic import BaseModel, Field, RootModel, field_validator, model_validator
+from pydantic import BaseModel, Field, RootModel, field_validator, ValidationInfo, model_validator
+
 from ocf_data_sampler.constants import NWP_PROVIDERS
 
 logger = logging.getLogger(__name__)
@@ -40,7 +41,6 @@
     )
 
 
-<<<<<<< HEAD
 class TimeWindowMixin(Base):
     """Mixin class, to add interval start, end and resolution minutes"""
 
@@ -49,17 +49,17 @@
         gt=0,
         description="The temporal resolution of the data in minutes",
     )
+    
+    interval_start_minutes: int = Field(
+        ...,
+        description="Data interval starts at `t0 + interval_start_minutes`",
+    )
 
     interval_end_minutes: int = Field(
         ...,
         description="Data interval ends at `t0 + interval_end_minutes`",
     )
-    interval_start_minutes: int = Field(
-        ...,
-        description="Data interval starts at `t0 + interval_start_minutes`",
-    )
-
-
+    
     @model_validator(mode='after')
     def check_interval_range(cls, values):
         if values.interval_start_minutes > values.interval_end_minutes:
@@ -79,8 +79,7 @@
         return v
 
 
-=======
->>>>>>> cc5d43c2
+
 # noinspection PyMethodParameters
 class DropoutMixin(Base):
     """Mixin class, to add dropout minutes"""
@@ -92,11 +91,7 @@
     )
 
     dropout_fraction: float = Field(
-<<<<<<< HEAD
-        default=0, 
-=======
         default=0,
->>>>>>> cc5d43c2
         description="Chance of dropout being applied to each sample",
         ge=0,
         le=1,
@@ -121,71 +116,26 @@
         return self
 
 
-<<<<<<< HEAD
-class Satellite(TimeWindowMixin, DropoutMixin):
-    """Satellite configuration model"""
-=======
-# noinspection PyMethodParameters
-class TimeWindowMixin(Base):
-    """Time resolution mix in"""
-
-    time_resolution_minutes: int = Field(
-        ...,
-        gt=0,
-        description="The temporal resolution of the data in minutes",
-    )
-
-    forecast_minutes: int = Field(
-        ...,
-        ge=0,
-        description="how many minutes to forecast in the future",
-    )
-    history_minutes: int = Field(
-        ...,
-        ge=0,
-        description="how many historic minutes to use",
-    )
-
-    @field_validator("forecast_minutes")
-    def forecast_minutes_divide_by_time_resolution(cls, v, values) -> int:
-        if v % values.data["time_resolution_minutes"] != 0:
-            message = "Forecast duration must be divisible by time resolution"
-            logger.error(message)
-            raise Exception(message)
-        return v
->>>>>>> cc5d43c2
-
-    @field_validator("history_minutes")
-    def history_minutes_divide_by_time_resolution(cls, v, values) -> int:
-        if v % values.data["time_resolution_minutes"] != 0:
-            message = "History duration must be divisible by time resolution"
-            logger.error(message)
-            raise Exception(message)
-        return v
-
-
 class SpatialWindowMixin(Base):
     """Mixin class, to add path and image size"""
 
     image_size_pixels_height: int = Field(
         ...,
+        ge=0,
         description="The number of pixels of the height of the region of interest",
     )
 
     image_size_pixels_width: int = Field(
         ...,
+        ge=0,
         description="The number of pixels of the width of the region of interest",
     )
-<<<<<<< HEAD
-    satellite_image_size_pixels_width: int = Field(
-=======
 
 
 class Satellite(TimeWindowMixin, DropoutMixin, SpatialWindowMixin):
     """Satellite configuration model"""
     
     zarr_path: str | tuple[str] | list[str] = Field(
->>>>>>> cc5d43c2
         ...,
         description="The path or list of paths which hold the data zarr",
     )
@@ -196,11 +146,7 @@
 
 
 # noinspection PyMethodParameters
-<<<<<<< HEAD
-class NWP(TimeWindowMixin, DropoutMixin):
-=======
 class NWP(TimeWindowMixin, DropoutMixin, SpatialWindowMixin):
->>>>>>> cc5d43c2
     """NWP configuration model"""
     
     zarr_path: str | tuple[str] | list[str] = Field(
@@ -223,25 +169,16 @@
         " the maximum forecast horizon of the NWP and the requested forecast length.",
     )
 
-<<<<<<< HEAD
-    @field_validator("nwp_provider")
-    def validate_nwp_provider(cls, v: str) -> str:
-        """Validate 'nwp_provider'"""
-=======
+
     @field_validator("provider")
     def validate_provider(cls, v: str) -> str:
         """Validate 'provider'"""
->>>>>>> cc5d43c2
         if v.lower() not in NWP_PROVIDERS:
             message = f"NWP provider {v} is not in {NWP_PROVIDERS}"
             logger.warning(message)
             raise Exception(message)
         return v
 
-<<<<<<< HEAD
-
-=======
->>>>>>> cc5d43c2
 
 class MultiNWP(RootModel):
     """Configuration for multiple NWPs"""
@@ -269,17 +206,11 @@
         return self.root.items()
 
 
-<<<<<<< HEAD
-# noinspection PyMethodParameters
-=======
->>>>>>> cc5d43c2
 class GSP(TimeWindowMixin, DropoutMixin):
     """GSP configuration model"""
 
     zarr_path: str = Field(..., description="The path which holds the GSP zarr")
 
-<<<<<<< HEAD
-=======
 
 class Site(TimeWindowMixin, DropoutMixin):
     """Site configuration model"""
@@ -295,14 +226,12 @@
 
     # TODO validate the netcdf for sites
     # TODO validate the csv for metadata
->>>>>>> cc5d43c2
+
 
 
 # noinspection PyPep8Naming
 class InputData(Base):
-    """
-    Input data model.
-    """
+    """Input data model"""
 
     satellite: Optional[Satellite] = None
     nwp: Optional[MultiNWP] = None
