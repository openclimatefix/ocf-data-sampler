--- conflicted
+++ resolved
@@ -87,21 +87,7 @@
     )
 
     forecast_minutes: int = Field(
-        ...,
-        ge=0,
-        description="how many minutes to forecast in the future",
-    )
-    history_minutes: int = Field(
-        ...,
-        ge=0,
-        description="how many historic minutes to use",
-    )
-
-<<<<<<< HEAD
-    @field_validator("forecast_minutes")
-    def forecast_minutes_divide_by_time_resolution(cls, v, values) -> int:
-        if v % values.data["time_resolution_minutes"] != 0:
-=======
+
 class Site(DataSourceMixin, TimeResolutionMixin, DropoutMixin):
     """Site configuration model"""
 
@@ -118,13 +104,10 @@
     def forecast_minutes_divide_by_time_resolution(cls, v: int, info: ValidationInfo) -> int:
         """Check forecast length requested will give stable number of timesteps"""
         if v % info.data["time_resolution_minutes"] != 0:
->>>>>>> 847655d6
             message = "Forecast duration must be divisible by time resolution"
             logger.error(message)
             raise Exception(message)
         return v
-<<<<<<< HEAD
-=======
 
     @field_validator("history_minutes")
     def history_minutes_divide_by_time_resolution(cls, v: int, info: ValidationInfo) -> int:
@@ -140,7 +123,26 @@
 
 class Satellite(DataSourceMixin, TimeResolutionMixin, DropoutMixin):
     """Satellite configuration model"""
->>>>>>> 847655d6
+
+    # Todo: remove 'satellite' from names
+    satellite_zarr_path: str | tuple[str] | list[str] = Field(
+        ...,
+        ge=0,
+        description="how many minutes to forecast in the future",
+    )
+    history_minutes: int = Field(
+        ...,
+        ge=0,
+        description="how many historic minutes to use",
+    )
+
+    @field_validator("forecast_minutes")
+    def forecast_minutes_divide_by_time_resolution(cls, v, values) -> int:
+        if v % values.data["time_resolution_minutes"] != 0:
+            message = "Forecast duration must be divisible by time resolution"
+            logger.error(message)
+            raise Exception(message)
+        return v
 
     @field_validator("history_minutes")
     def history_minutes_divide_by_time_resolution(cls, v, values) -> int:
