"""Convert NWP to NumpySample."""

import xarray as xr

from ocf_data_sampler.numpy_sample.common_types import NumpySample


class NWPSampleKey:
    """Keys for NWP NumpySample."""

    nwp = "nwp"
    channel_names = "nwp_channel_names"
    init_time_utc = "nwp_init_time_utc"
    step = "nwp_step"
    target_time_utc = "nwp_target_time_utc"
    t0_idx = "nwp_t0_idx"


def convert_nwp_to_numpy_sample(da: xr.DataArray, t0_idx: int | None = None) -> NumpySample:
    """Convert from Xarray to NWP NumpySample.

    Args:
        da: Xarray DataArray containing NWP data
        t0_idx: Index of the t0 timestamp in the time dimension of the NWP
    """
    sample = {
        NWPSampleKey.nwp: da.values,
        NWPSampleKey.channel_names: da.channel.values,
        NWPSampleKey.init_time_utc: da.init_time_utc.values.astype(float),
<<<<<<< HEAD
        NWPSampleKey.step: (da.values / 3600).astype(int),
=======
        NWPSampleKey.step: (da.step.values / 3600).astype(int),
>>>>>>> 584a4d3d
        NWPSampleKey.target_time_utc: da.target_time_utc.values.astype(float),
    }

    if t0_idx is not None:
        sample[NWPSampleKey.t0_idx] = t0_idx

    return sample<|MERGE_RESOLUTION|>--- conflicted
+++ resolved
@@ -27,11 +27,7 @@
         NWPSampleKey.nwp: da.values,
         NWPSampleKey.channel_names: da.channel.values,
         NWPSampleKey.init_time_utc: da.init_time_utc.values.astype(float),
-<<<<<<< HEAD
-        NWPSampleKey.step: (da.values / 3600).astype(int),
-=======
         NWPSampleKey.step: (da.step.values / 3600).astype(int),
->>>>>>> 584a4d3d
         NWPSampleKey.target_time_utc: da.target_time_utc.values.astype(float),
     }
 
