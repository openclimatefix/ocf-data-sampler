--- conflicted
+++ resolved
@@ -97,53 +97,6 @@
 
     return combined_sample
 
-<<<<<<< HEAD
-=======
-
-def process_and_combine_site_sample_dict(
-    dataset_dict: dict,
-    config: Configuration,
-) -> xr.Dataset:
-    """
-    Normalize and combine data into a single xr Dataset
-
-    Args:
-        dataset_dict: dict containing sliced xr DataArrays
-        config: Configuration for the model
-
-    Returns:
-        xr.Dataset: A merged Dataset with nans filled in.
-    
-    """
-
-    data_arrays = []
-
-    if "nwp" in dataset_dict:
-        for nwp_key, da_nwp in dataset_dict["nwp"].items():
-            # Standardise
-            provider = config.input_data.nwp[nwp_key].provider
-            da_nwp = (da_nwp - NWP_MEANS[provider]) / NWP_STDS[provider]
-            data_arrays.append((f"nwp-{provider}", da_nwp))
-          
-    if "sat" in dataset_dict:
-        # Standardise
-        da_sat = dataset_dict["sat"]
-        da_sat = (da_sat - RSS_MEAN) / RSS_STD
-        data_arrays.append(("satellite", da_sat))
-
-    if "site" in dataset_dict:
-        # site_config = config.input_data.site
-        da_sites = dataset_dict["site"]
-        da_sites = da_sites / da_sites.capacity_kwp
-        data_arrays.append(("sites", da_sites))
-    
-    combined_sample_dataset = merge_arrays(data_arrays)
-
-    # Fill any nan values
-    return combined_sample_dataset.fillna(0.0)
-
-
->>>>>>> ae0b514a
 def merge_dicts(list_of_dicts: list[dict]) -> dict:
     """Merge a list of dictionaries into a single dictionary"""
     # TODO: This doesn't account for duplicate keys, which will be overwritten
@@ -152,64 +105,6 @@
         combined_dict.update(d)
     return combined_dict
 
-<<<<<<< HEAD
-=======
-
-def merge_arrays(normalised_data_arrays: list[Tuple[str, xr.DataArray]]) -> xr.Dataset:
-    """
-    Combine a list of DataArrays into a single Dataset with unique naming conventions.
-
-    Args:
-        list_of_arrays: List of tuples where each tuple contains:
-            - A string (key name).
-            - An xarray.DataArray.
-
-    Returns:
-        xr.Dataset: A merged Dataset with uniquely named variables, coordinates, and dimensions.
-    """
-    datasets = []
-
-    for key, data_array in normalised_data_arrays:
-        # Ensure all attributes are strings for consistency
-        data_array = data_array.assign_attrs(
-            {attr_key: str(attr_value) for attr_key, attr_value in data_array.attrs.items()}
-        )
-
-        # Convert DataArray to Dataset with the variable name as the key
-        dataset = data_array.to_dataset(name=key)
-
-        # Prepend key name to all dimension and coordinate names for uniqueness
-        dataset = dataset.rename(
-            {dim: f"{key}__{dim}" for dim in dataset.dims if dim not in dataset.coords}
-        )
-        dataset = dataset.rename(
-            {coord: f"{key}__{coord}" for coord in dataset.coords}
-        )
-
-        # Handle concatenation dimension if applicable
-        concat_dim = (
-            f"{key}__target_time_utc" if f"{key}__target_time_utc" in dataset.coords
-            else f"{key}__time_utc"
-        )
-
-        if f"{key}__init_time_utc" in dataset.coords:
-            init_coord = f"{key}__init_time_utc"
-            if dataset[init_coord].ndim == 0:  # Check if scalar
-                expanded_init_times = [dataset[init_coord].values] * len(dataset[concat_dim])
-                dataset = dataset.assign_coords({init_coord: (concat_dim, expanded_init_times)})
-
-        datasets.append(dataset)
-
-    # Ensure all datasets are valid xarray.Dataset objects
-    for ds in datasets:
-        assert isinstance(ds, xr.Dataset), f"Object is not an xr.Dataset: {type(ds)}"
-
-    # Merge all prepared datasets
-    combined_dataset = xr.merge(datasets)
-
-    return combined_dataset
-
->>>>>>> ae0b514a
 def fill_nans_in_arrays(batch: dict) -> dict:
     """Fills all NaN values in each np.ndarray in the batch dictionary with zeros.
 
