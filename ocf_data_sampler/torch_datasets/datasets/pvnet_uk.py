--- conflicted
+++ resolved
@@ -283,14 +283,10 @@
         if idx >= len(self):
             raise ValueError(f"Index {idx} out of range for dataset of length {len(self)}")
 
-<<<<<<< HEAD
-        t_index = idx % len(self.valid_t0_times)
-=======
         # t_index will be between 0 and len(self.valid_t0_times)-1
         t_index = idx % len(self.valid_t0_times)
 
         # For each location, there are len(self.valid_t0_times) possible samples
->>>>>>> 2727ae37
         loc_index = idx // len(self.valid_t0_times)
 
         location = self.locations[loc_index]
