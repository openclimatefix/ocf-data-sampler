"""Open GFS Forecast data."""

import logging

import xarray as xr

from ocf_data_sampler.load.nwp.providers.utils import open_zarr_paths
from ocf_data_sampler.load.utils import check_time_unique_increasing, make_spatial_coords_increasing

_log = logging.getLogger(__name__)


def open_gfs(zarr_path: str | list[str], public: bool = False) -> xr.DataArray:
    """Opens the GFS data.

    Args:
        zarr_path: Path to the zarr(s) to open
        public: Whether the data is public or private

    Returns:
        Xarray DataArray of the NWP data
    """
    _log.info("Loading NWP GFS data")

    # Open data
<<<<<<< HEAD
    gfs: xr.Dataset = open_zarr_paths(
        zarr_path,
        time_dim="init_time_utc",
        public=public,
        backend="dask",
    )
    nwp: xr.DataArray = gfs.to_array()
    nwp = nwp.rename({"variable": "channel"})  # `variable` appears when using `to_array`
=======
    gfs: xr.Dataset = open_zarr_paths(zarr_path, time_dim="init_time_utc", public=public)
    nwp: xr.DataArray = gfs.to_array(dim="channel")
>>>>>>> d41bfcdb

    del gfs

    check_time_unique_increasing(nwp.init_time_utc)
    nwp = make_spatial_coords_increasing(nwp, x_coord="longitude", y_coord="latitude")

    nwp = nwp.transpose("init_time_utc", "step", "channel", "longitude", "latitude")

    return nwp<|MERGE_RESOLUTION|>--- conflicted
+++ resolved
@@ -23,19 +23,13 @@
     _log.info("Loading NWP GFS data")
 
     # Open data
-<<<<<<< HEAD
     gfs: xr.Dataset = open_zarr_paths(
         zarr_path,
         time_dim="init_time_utc",
         public=public,
         backend="dask",
     )
-    nwp: xr.DataArray = gfs.to_array()
-    nwp = nwp.rename({"variable": "channel"})  # `variable` appears when using `to_array`
-=======
-    gfs: xr.Dataset = open_zarr_paths(zarr_path, time_dim="init_time_utc", public=public)
     nwp: xr.DataArray = gfs.to_array(dim="channel")
->>>>>>> d41bfcdb
 
     del gfs
 
