--- conflicted
+++ resolved
@@ -19,21 +19,14 @@
     Returns:
         Xarray DataArray of the NWP data
     """
-<<<<<<< HEAD
-    # Open the data
-    nwp = open_zarr_paths(zarr_path, time_dim="time", backend="dask")
-    nwp = nwp.rename({"time": "init_time_utc"})
-    # Sanity checks.
-=======
     # Open and check initially
-    ds = open_zarr_paths(zarr_path, time_dim="init_time_utc")
+    ds = open_zarr_paths(zarr_path, time_dim="init_time_utc", backend="dask")
 
     if "icon_eu_data" in ds.data_vars:
         nwp = ds["icon_eu_data"]
     else:
         raise ValueError("Could not find 'icon_eu_data' DataArray in the ICON-EU Zarr file.")
 
->>>>>>> 8a819b9e
     check_time_unique_increasing(nwp.init_time_utc)
 
     # 0-78 one hour steps, rest 3 hour steps
