--- conflicted
+++ resolved
@@ -8,12 +8,10 @@
 import dask
 import icechunk
 import xarray as xr
-<<<<<<< HEAD
 from xarray_tensorstore import open_zarr
 from ocf_data_sampler.load.open_tensorstore_zarrs import open_zarrs
 from contextlib import contextmanager
-=======
->>>>>>> ce74f927
+
 
 from ocf_data_sampler.load.open_xarray_tensorstore import open_zarr, open_zarrs
 from ocf_data_sampler.load.utils import (
@@ -22,10 +20,8 @@
     make_spatial_coords_increasing,
 )
 
-<<<<<<< HEAD
 logger = logging.getLogger(__name__)
-=======
->>>>>>> ce74f927
+
 
 def open_sat_data(zarr_path: str | list[str]) -> xr.DataArray:
     """Lazily opens the zarr store and validates data types."""
