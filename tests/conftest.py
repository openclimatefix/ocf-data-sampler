--- conflicted
+++ resolved
@@ -246,22 +246,13 @@
     tmp_path: Path,
     rng: np.random.Generator,
     num_sites: int = 10,
-<<<<<<< HEAD
-    start_time_str: str = "2023-01-01 00:00",
-    end_time_str: str = "2023-01-02 00:00",
-    time_freq: str = "30min",
-    site_interval_start_minutes: int = -30,
-    site_interval_end_minutes: int = 60,
-    site_time_resolution_minutes: int = 30,
-    variable_capacity: bool = False,
-=======
     start_time: str = "2023-01-01 00:00",
     end_time: str = "2023-01-02 00:00",
     freq: str = "30min",
     interval_start: int = -30,
     interval_end: int = 60,
     time_resolution: int = 30,
->>>>>>> a508745b
+    variable_capacity: bool = False,
 ) -> Site:
     """Create fake site data with reproducible random generation"""
     params = (num_sites, start_time, end_time, freq, interval_start, interval_end, time_resolution)
@@ -270,71 +261,28 @@
     times = pd.date_range(start_time, end_time, freq=freq)
     site_ids = list(range(num_sites))
 
-<<<<<<< HEAD
-    base_longitude = np.round(np.linspace(-4, -3, 15), 2)
-    base_latitude = np.round(np.linspace(51, 52, 15), 2)
-
-    capacity_kwp_1d = np.full(num_sites, 1)
-    longitude = base_longitude[:num_sites]
-    latitude = base_latitude[:num_sites]
-
-    data_shape = (len(times), num_sites)
-    generation_data = np.random.uniform(0, 200, size=data_shape).astype(np.float32)
-
-    coords = (("time_utc", times), ("site_id", site_ids))
-    da_gen = xr.DataArray(generation_data, coords=coords)
-
-    meta_df = pd.DataFrame()
-    meta_df["site_id"] = site_ids
-    meta_df["capacity_kwp"] = capacity_kwp_1d
-    meta_df["longitude"] = longitude
-    meta_df["latitude"] = latitude
-
-    if variable_capacity:
-        capacity_kwp_data = np.tile(
-            np.random.uniform(1,100,1)*capacity_kwp_1d,
-            (len(times), 1)).astype(np.float32)
-        generation_ds = xr.Dataset(
-            {
-                "capacity_kwp": xr.DataArray(capacity_kwp_data, coords=coords),
-                "generation_kw": da_gen,
-            },
-        )
-    else:
-        generation_ds = xr.Dataset(
-            {
-                "generation_kw": da_gen,
-            },
-        )
-    filename_data_path = tmp_path_base / f"sites_data_{param_key}.netcdf"
-    filename_csv_path = tmp_path_base / f"sites_metadata_{param_key}.csv"
-    generation_ds.to_netcdf(filename_data_path)
-    meta_df.to_csv(filename_csv_path, index=False)
-
-    site_model = Site(
-        file_path=str(filename_data_path),
-        metadata_file_path=str(filename_csv_path),
-        interval_start_minutes=site_interval_start_minutes,
-        interval_end_minutes=site_interval_end_minutes,
-        time_resolution_minutes=site_time_resolution_minutes,
-=======
     base = {
-        "capacity_kwp": np.array(
-            [0.1, 1.1, 4, 6, 8, 9, 15, 2, 3, 5, 7, 10, 12, 1, 0.5],
-        )[:num_sites],
+        "capacity_kwp": np.full(num_sites, 1),
         "longitude": np.round(np.linspace(-4, -3, num_sites), 2),
         "latitude": np.round(np.linspace(51, 52, num_sites), 2),
     }
 
     coords = (("time_utc", times), ("site_id", site_ids))
-    ds = xr.Dataset({
-        "capacity_kwp": xr.DataArray(
-            np.tile(base["capacity_kwp"], (len(times), 1)).astype(np.float32), coords=coords,
-        ),
-        "generation_kw": xr.DataArray(
-            rng.uniform(0, 200, (len(times), num_sites)).astype(np.float32), coords=coords,
-        ),
-    })
+    if variable_capacity:
+        ds = xr.Dataset({
+            "capacity_kwp": xr.DataArray(
+                np.tile(rng.uniform(1,100,1)*base["capacity_kwp"], (len(times), 1)).astype(np.float32), coords=coords,
+            ),
+            "generation_kw": xr.DataArray(
+                rng.uniform(0, 200, (len(times), num_sites)).astype(np.float32), coords=coords,
+            ),
+        })
+    else:
+        ds = xr.Dataset({
+            "generation_kw": xr.DataArray(
+                rng.uniform(0, 200, (len(times), num_sites)).astype(np.float32), coords=coords,
+            ),
+        })
 
     data_path = tmp_path / f"sites_data_{key}.netcdf"
     meta_path = tmp_path / f"sites_metadata_{key}.csv"
@@ -348,34 +296,18 @@
         interval_start_minutes=interval_start,
         interval_end_minutes=interval_end,
         time_resolution_minutes=time_resolution,
->>>>>>> a508745b
     )
 
 
 @pytest.fixture(scope="session")
-<<<<<<< HEAD
-def default_data_site_model(session_tmp_path):
-    return create_site_data(tmp_path_base=session_tmp_path)
-
-
-@pytest.fixture(scope="session")
-def default_data_site_model_variable_capacity(session_tmp_path):
-    return create_site_data(tmp_path_base=session_tmp_path, variable_capacity=True)
-
-
-@pytest.fixture(scope="session")
-def uk_gsp_zarr_path(session_tmp_path, ds_uk_gsp):
-    zarr_path = session_tmp_path / "uk_gsp.zarr"
-    ds_uk_gsp.to_zarr(zarr_path)
-    yield str(zarr_path)
-=======
-def data_sites(session_tmp_path, session_rng):
+def default_data_site_model(session_tmp_path, session_rng):
     return create_site_data(session_tmp_path, session_rng)
 
 
 @pytest.fixture(scope="session")
-def default_data_site_model(data_sites):
-    return data_sites
+def default_data_site_model_variable_capacity(session_tmp_path, session_rng):
+    return create_site_data(session_tmp_path, session_rng, variable_capacity=True)
+
 
 
 # Config fixtures
@@ -392,7 +324,6 @@
             setattr(obj, mapping[key][-1], type(getattr(obj, mapping[key][-1]))(zarr_path=path)
                     if path else None)
     return config
->>>>>>> a508745b
 
 
 @pytest.fixture()
@@ -403,15 +334,9 @@
     config.input_data.satellite.zarr_path = sat_zarr_path
     config.input_data.gsp.zarr_path = uk_gsp_zarr_path
 
-<<<<<<< HEAD
-    filename = f"{tmp_path}/configuration.yaml"
-    save_yaml_configuration(config, filename)
-    return filename
-=======
     path = tmp_path / "configuration.yaml"
     save_yaml_configuration(config, str(path))
     return str(path)
->>>>>>> a508745b
 
 
 @pytest.fixture()
