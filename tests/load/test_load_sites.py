--- conflicted
+++ resolved
@@ -17,11 +17,8 @@
 
     assert isinstance(da, xr.DataArray)
     assert da.dims == ("time_utc", "site_id")
-<<<<<<< HEAD
-    assert "capacity_kwp" in da.coords
+    assert {"capacity_kwp", "latitude", "longitude"}.issubset(da.coords)
     assert (da.capacity_kwp.data == 1).all()
-    assert "latitude" in da.coords
-    assert "longitude" in da.coords
     assert da.shape == (49, 10)
 
     assert len(np.unique(da.coords["site_id"])) == da.shape[1]
@@ -35,13 +32,8 @@
 
     assert isinstance(da, xr.DataArray)
     assert da.dims == ("time_utc", "site_id")
-    assert "capacity_kwp" in da.coords
+    assert {"capacity_kwp", "latitude", "longitude"}.issubset(da.coords)
     assert (da.capacity_kwp.data == generation_ds["capacity_kwp"]).all()
-    assert "latitude" in da.coords
-    assert "longitude" in da.coords
-=======
-    assert {"capacity_kwp", "latitude", "longitude"}.issubset(da.coords)
->>>>>>> 60699f48
     assert da.shape == (49, 10)
     assert len(np.unique(da.coords["site_id"])) == da.shape[1]
 
