--- conflicted
+++ resolved
@@ -1,181 +1,118 @@
 import pytest
 from pydantic import ValidationError
-<<<<<<< HEAD
-=======
-
-from ocf_data_sampler.config import Configuration, load_yaml_configuration
->>>>>>> 3054a572
-
 from ocf_data_sampler.config import Configuration, load_yaml_configuration
 
-<<<<<<< HEAD
-
 def test_default_configuration():
-    """Test if the default configuration initializes without errors."""
-=======
-def test_default_configuration():
-    """Test default pydantic class"""
->>>>>>> 3054a572
+    """Make sure the default config initializes without any issues."""
     _ = Configuration()
 
-
 def test_extra_field_error():
-    """Ensure that adding an extra field to the configuration raises an error."""
+    """Check that extra unexpected fields throw a validation error."""
 
     configuration = Configuration()
-    configuration_dict = configuration.model_dump()
-    configuration_dict["extra_field"] = "extra_value"
+    config_dict = configuration.model_dump()
     
-    # Validation should fail if extra fields are present
+    # Adding an unexpected field that shouldn't exist
+    config_dict["extra_field"] = "unexpected_value"
+    
+    # Should raise an error because extra fields are not allowed
     with pytest.raises(ValidationError, match="Extra inputs are not permitted"):
-        _ = Configuration(**configuration_dict)
-
+        _ = Configuration(**config_dict)
 
 def test_incorrect_interval_start_minutes(test_config_filename):
-    """Check that interval_start_minutes must be divisible by time_resolution_minutes."""
+    """Ensure interval_start_minutes is properly validated."""
 
     configuration = load_yaml_configuration(test_config_filename)
 
-<<<<<<< HEAD
-    # Set an invalid interval_start_minutes value
+    # Assign an invalid value (should be a multiple of time_resolution_minutes)
     configuration.input_data.nwp["ukv"].interval_start_minutes = -1111
+
     with pytest.raises(
         ValueError,
         match=r"interval_start_minutes \(-1111\) must be divisible by time_resolution_minutes \(60\)",
-=======
-    configuration.input_data.nwp["ukv"].interval_start_minutes = -1111
-    with pytest.raises(
-        ValueError,
-        match=r"interval_start_minutes \(-1111\) "
-        r"must be divisible by time_resolution_minutes \(60\)",
->>>>>>> 3054a572
     ):
         _ = Configuration(**configuration.model_dump())
 
-
 def test_incorrect_interval_end_minutes(test_config_filename):
-    """Ensure that interval_end_minutes must be divisible by time_resolution_minutes."""
+    """Make sure interval_end_minutes follows the correct divisibility rule."""
 
     configuration = load_yaml_configuration(test_config_filename)
 
-<<<<<<< HEAD
-    # Set an invalid interval_end_minutes value
+    # Assigning an invalid value
     configuration.input_data.nwp["ukv"].interval_end_minutes = 1111
+
     with pytest.raises(
         ValueError,
         match=r"interval_end_minutes \(1111\) must be divisible by time_resolution_minutes \(60\)",
-=======
-    configuration.input_data.nwp["ukv"].interval_end_minutes = 1111
-    with pytest.raises(
-        ValueError,
-        match=r"interval_end_minutes \(1111\) "
-        r"must be divisible by time_resolution_minutes \(60\)",
->>>>>>> 3054a572
     ):
         _ = Configuration(**configuration.model_dump())
 
-
 def test_incorrect_nwp_provider(test_config_filename):
-    """Verify that an invalid NWP provider name triggers an error."""
+    """Check if assigning an invalid provider name raises an error."""
 
     configuration = load_yaml_configuration(test_config_filename)
 
-<<<<<<< HEAD
-    # Assign an unexpected provider name
-=======
->>>>>>> 3054a572
-    configuration.input_data.nwp["ukv"].provider = "unexpected_provider"
+    # Setting an invalid provider name
+    configuration.input_data.nwp["ukv"].provider = "invalid_provider"
+
     with pytest.raises(Exception, match="NWP provider"):
         _ = Configuration(**configuration.model_dump())
 
-
 def test_incorrect_dropout(test_config_filename):
-    """Ensure dropout timedeltas cannot be positive, but zero is allowed."""
+    """Ensure dropout time values make sense (should be negative or zero)."""
 
     configuration = load_yaml_configuration(test_config_filename)
 
-<<<<<<< HEAD
-    # Check that a positive dropout timedelta is not allowed
-=======
-    # check a positive number is not allowed
->>>>>>> 3054a572
+    # A positive dropout timedelta should NOT be allowed
     configuration.input_data.nwp["ukv"].dropout_timedeltas_minutes = [120]
+
     with pytest.raises(Exception, match="Dropout timedeltas must be negative"):
         _ = Configuration(**configuration.model_dump())
 
-<<<<<<< HEAD
-    # Check that zero is a valid dropout timedelta
-=======
-    # check 0 is allowed
->>>>>>> 3054a572
+    # Zero should be allowed
     configuration.input_data.nwp["ukv"].dropout_timedeltas_minutes = [0]
-    _ = Configuration(**configuration.model_dump())
-
+    _ = Configuration(**configuration.model_dump())  # This should pass
 
 def test_incorrect_dropout_fraction(test_config_filename):
-    """Validate that dropout_fraction must be between 0 and 1."""
+    """Make sure dropout_fraction values stay between 0 and 1."""
 
     configuration = load_yaml_configuration(test_config_filename)
 
-<<<<<<< HEAD
-    # Setting dropout_fraction to a value greater than 1 should raise an error
+    # Setting dropout_fraction higher than 1 should fail
     configuration.input_data.nwp["ukv"].dropout_fraction = 1.1
     with pytest.raises(ValidationError, match="Input should be less than or equal to 1"):
         _ = Configuration(**configuration.model_dump())
 
-    # Setting dropout_fraction to a negative value should also raise an error
-=======
-    configuration.input_data.nwp["ukv"].dropout_fraction = 1.1
-
-    with pytest.raises(ValidationError, match="Input should be less than or equal to 1"):
-        _ = Configuration(**configuration.model_dump())
-
->>>>>>> 3054a572
+    # Setting dropout_fraction lower than 0 should also fail
     configuration.input_data.nwp["ukv"].dropout_fraction = -0.1
     with pytest.raises(ValidationError, match="Input should be greater than or equal to 0"):
         _ = Configuration(**configuration.model_dump())
 
-
 def test_inconsistent_dropout_use(test_config_filename):
-    """Check that dropout_fraction and dropout_timedeltas are used correctly together."""
+    """Check that dropout_fraction and dropout_timedeltas are used together correctly."""
 
     configuration = load_yaml_configuration(test_config_filename)
-<<<<<<< HEAD
 
-    # Case 1: dropout_fraction is positive, but dropout_timedeltas list is empty
+    # Case 1: dropout_fraction is greater than 0, but dropout_timedeltas is empty, i.e., this should fail
     configuration.input_data.satellite.dropout_fraction = 1.0
     configuration.input_data.satellite.dropout_timedeltas_minutes = []
 
-=======
-    configuration.input_data.satellite.dropout_fraction = 1.0
-    configuration.input_data.satellite.dropout_timedeltas_minutes = []
-
->>>>>>> 3054a572
     with pytest.raises(
         ValueError,
         match="To dropout fraction > 0 requires a list of dropout timedeltas",
     ):
         _ = Configuration(**configuration.model_dump())
-<<<<<<< HEAD
 
-    # Case 2: dropout_timedeltas are defined, but dropout_fraction is 0
+    # Case 2: dropout_timedeltas are defined, but dropout_fraction is 0, i.e., this should fail
     configuration.input_data.satellite.dropout_fraction = 0.0
     configuration.input_data.satellite.dropout_timedeltas_minutes = [-120, -60]
 
-=======
-    configuration.input_data.satellite.dropout_fraction = 0.0
-    configuration.input_data.satellite.dropout_timedeltas_minutes = [-120, -60]
->>>>>>> 3054a572
     with pytest.raises(
         ValueError,
         match="To use dropout timedeltas dropout fraction should be > 0",
     ):
-<<<<<<< HEAD
         _ = Configuration(**configuration.model_dump())
 
-    # Additional check: Ensure an empty dropout_timedeltas list with dropout_fraction 0 is valid
+    # Case 3: Both dropout_fraction is 0 and dropout_timedeltas is empty, i.e., this should pass
     configuration.input_data.satellite.dropout_timedeltas_minutes = []
-    _ = Configuration(**configuration.model_dump())  # This should pass without errors
-=======
-        _ = Configuration(**configuration.model_dump())
->>>>>>> 3054a572
+    _ = Configuration(**configuration.model_dump())  # This should work fine