from ocf_data_sampler.select.select_time_slice import select_time_slice, select_time_slice_nwp

import numpy as np
import pandas as pd
import xarray as xr
import pytest


NWP_FREQ = pd.Timedelta("3h")

@pytest.fixture(scope="module")
def da_sat_like():
    """Create dummy data which looks like satellite data"""
    x = np.arange(-100, 100)
    y = np.arange(-100, 100)
    datetimes = pd.date_range("2024-01-02 00:00", "2024-01-03 00:00", freq="5min")

    da_sat = xr.DataArray(
        np.random.normal(size=(len(datetimes), len(x), len(y))),
        coords=dict(
            time_utc=(["time_utc"], datetimes),
            x_geostationary=(["x_geostationary"], x),
            y_geostationary=(["y_geostationary"], y),
        )
    )
    return da_sat


@pytest.fixture(scope="module")
def da_nwp_like():
    """Create dummy data which looks like NWP data"""

    x = np.arange(-100, 100)
    y = np.arange(-100, 100)
    datetimes = pd.date_range("2024-01-02 00:00", "2024-01-03 00:00", freq=NWP_FREQ)
    steps = pd.timedelta_range("0h", "16h", freq="1h")
    channels = ["t", "dswrf"]

    da_nwp = xr.DataArray(
        np.random.normal(size=(len(datetimes), len(steps), len(channels), len(x), len(y))),
        coords=dict(
            init_time_utc=(["init_time_utc"], datetimes),
            step=(["step"], steps),
            channel=(["channel"], channels),
            x_osgb=(["x_osgb"], x),
            y_osgb=(["y_osgb"], y),
        )
    )
    return da_nwp


@pytest.mark.parametrize("t0_str", ["12:30", "12:40", "12:00"])
def test_select_time_slice(da_sat_like, t0_str):
    """Test the basic functionality of select_time_slice"""

    # Slice parameters
    t0 = pd.Timestamp(f"2024-01-02 {t0_str}")
    interval_start = pd.Timedelta(-0, "min")
    interval_end = pd.Timedelta(60, "min")
    freq = pd.Timedelta("5min")

    # Expect to return these timestamps from the selection
    expected_datetimes = pd.date_range(t0 +interval_start, t0 + interval_end, freq=freq)

    # Make the selection
    sat_sample = select_time_slice(
        da_sat_like,
        t0=t0,
        interval_start=interval_start,
        interval_end=interval_end,
        sample_period_duration=freq,
    )

    # Check the returned times are as expected
    assert (sat_sample.time_utc == expected_datetimes).all()


@pytest.mark.parametrize("t0_str", ["00:00", "00:25", "11:00", "11:55"])
def test_select_time_slice_out_of_bounds(da_sat_like, t0_str):
    """Test the behaviour of select_time_slice when the selection is out of bounds"""

    # Slice parameters
    t0 = pd.Timestamp(f"2024-01-02 {t0_str}")
    interval_start = pd.Timedelta(-30, "min")
    interval_end = pd.Timedelta(60, "min")
    freq = pd.Timedelta("5min")

    # The data is available between these times
    min_time = da_sat_like.time_utc.min()
    max_time = da_sat_like.time_utc.max()

    # Expect to return these timestamps from the selection
    expected_datetimes = pd.date_range(t0 + interval_start, t0 + interval_end, freq=freq)

    # Make the partially out of bounds selection
    sat_sample = select_time_slice(
        da_sat_like,
        t0=t0,
        interval_start=interval_start,
        interval_end=interval_end,
        sample_period_duration=freq,
        fill_selection=True
    )

    # Check the returned times are as expected
    assert (sat_sample.time_utc == expected_datetimes).all()

    
    # Check all the values before the first timestamp available in the data are NaN
    all_nan_space = sat_sample.isnull().all(dim=("x_geostationary", "y_geostationary"))
    if expected_datetimes[0] < min_time:    
        assert all_nan_space.sel(time_utc=slice(None, min_time-freq)).all(dim="time_utc") 

    # Check all the values before the first timestamp available in the data are NaN
    if expected_datetimes[-1] > max_time:    
        assert all_nan_space.sel(time_utc=slice(max_time+freq, None)).all(dim="time_utc")   

    # Check that none of the values between the first and last available timestamp are NaN
    any_nan_space = sat_sample.isnull().any(dim=("x_geostationary", "y_geostationary"))
    assert not any_nan_space.sel(time_utc=slice(min_time, max_time)).any(dim="time_utc")


@pytest.mark.parametrize("t0_str", ["10:00", "11:00", "12:00"])
def test_select_time_slice_nwp_basic(da_nwp_like, t0_str):
    """Test the basic functionality of select_time_slice_nwp"""

    # Slice parameters
    t0 = pd.Timestamp(f"2024-01-02 {t0_str}")
<<<<<<< HEAD
    interval_start = pd.Timedelta(-6, "H")
    interval_end = pd.Timedelta(3, "H")
    freq = pd.Timedelta("1H")
=======
    forecast_duration = pd.Timedelta("6h")
    history_duration = pd.Timedelta("3h")
    freq = pd.Timedelta("1h")
>>>>>>> b60ff408

    # Make the selection
    da_slice = select_time_slice_nwp(
        da_nwp_like,
        t0,
        sample_period_duration=freq,
        interval_start=interval_start,
        interval_end=interval_end,
        dropout_timedeltas = None,
        dropout_frac = 0,
        accum_channels = [],
        channel_dim_name = "channel",
    )

    # Check the target-times are as expected
    expected_target_times = pd.date_range(t0 + interval_start, t0 + interval_end, freq=freq)
    assert (da_slice.target_time_utc==expected_target_times).all()

    # Check the init-times are as expected
    # - Forecast frequency is `NWP_FREQ`, and we can't have selected future init-times
    expected_init_times = pd.to_datetime(
        [t if t<t0 else t0 for t in expected_target_times]
    ).floor(NWP_FREQ)
    assert (da_slice.init_time_utc==expected_init_times).all()


@pytest.mark.parametrize("dropout_hours", [1, 2, 5])
def test_select_time_slice_nwp_with_dropout(da_nwp_like, dropout_hours):
    """Test the functionality of select_time_slice_nwp with dropout"""

    t0 = pd.Timestamp("2024-01-02 12:00")
<<<<<<< HEAD
    interval_start = pd.Timedelta(-6, "H")
    interval_end = pd.Timedelta(3, "H")
    freq = pd.Timedelta("1H")
    dropout_timedelta = pd.Timedelta(f"-{dropout_hours}H")
=======
    forecast_duration = pd.Timedelta("6h")
    history_duration = pd.Timedelta("3h")
    freq = pd.Timedelta("1h")
    dropout_timedelta = pd.Timedelta(f"-{dropout_hours}h")
>>>>>>> b60ff408

    da_slice = select_time_slice_nwp(
        da_nwp_like,
        t0,
        sample_period_duration=freq,
        interval_start=interval_start,
        interval_end=interval_end,
        dropout_timedeltas = [dropout_timedelta],
        dropout_frac = 1,
        accum_channels = [],
        channel_dim_name = "channel",
    )

    # Check the target-times are as expected
    expected_target_times = pd.date_range(t0 + interval_start, t0 + interval_end, freq=freq)
    assert (da_slice.target_time_utc==expected_target_times).all()

    # Check the init-times are as expected considering the delay
    t0_delayed = t0 + dropout_timedelta
    expected_init_times = pd.to_datetime(
        [t if t<t0_delayed else t0_delayed for t in expected_target_times]
    ).floor(NWP_FREQ)
    assert (da_slice.init_time_utc==expected_init_times).all()


@pytest.mark.parametrize("t0_str", ["10:00", "11:00", "12:00"])
def test_select_time_slice_nwp_with_dropout_and_accum(da_nwp_like, t0_str):
    """Test the functionality of select_time_slice_nwp with dropout and accumulated variables"""

    # Slice parameters
    t0 = pd.Timestamp(f"2024-01-02 {t0_str}")
<<<<<<< HEAD
    interval_start = pd.Timedelta(-6, "H")
    interval_end = pd.Timedelta(3, "H")
    freq = pd.Timedelta("1H")
    dropout_timedelta = pd.Timedelta("-2H")
=======
    forecast_duration = pd.Timedelta("6h")
    history_duration = pd.Timedelta("3h")
    freq = pd.Timedelta("1h")
    dropout_timedelta = pd.Timedelta("-2h")
>>>>>>> b60ff408

    t0_delayed = (t0 + dropout_timedelta).floor(NWP_FREQ)

    da_slice = select_time_slice_nwp(
        da_nwp_like,
        t0,
        sample_period_duration=freq,
        interval_start=interval_start,
        interval_end=interval_end,
        dropout_timedeltas=[dropout_timedelta],
        dropout_frac=1,
        accum_channels=["dswrf"],
        channel_dim_name="channel",
    )

    # Check the target-times are as expected
    expected_target_times = pd.date_range(t0 + interval_start, t0 + interval_end, freq=freq)
    assert (da_slice.target_time_utc==expected_target_times).all()

    # Check the init-times are as expected considering the delay
    expected_init_times = pd.to_datetime(
        [t if t<t0_delayed else t0_delayed for t in expected_target_times]
    ).floor(NWP_FREQ)
    assert (da_slice.init_time_utc==expected_init_times).all()

    # Check channels are as expected
    assert (da_slice.channel.values == ["t", "diff_dswrf"]).all()

    # Check the accummulated channel has been differenced correctly

    # This part of the data is pulled from the init-time: t0_delayed
    da_slice_accum = da_slice.sel(
        target_time_utc=slice(t0_delayed, None), 
        channel="diff_dswrf"
    )

    # Get the original data for the t0_delayed init-time, and diff it along steps
    # then select the steps which are expected to be used in the above slice
    da_orig_diffed = (
        da_nwp_like.sel(
            init_time_utc=t0_delayed, 
            channel="dswrf", 
        ).diff(dim="step", label="lower")
        .sel(step=slice(t0-t0_delayed + interval_start, t0-t0_delayed + interval_end))
    )

    # Check the values are the same
    assert (da_slice_accum.values == da_orig_diffed.values).all()

    # Check the non-accummulated channel has not been differenced

    # This part of the data is pulled from the init-time: t0_delayed
    da_slice_nonaccum = da_slice.sel(
        target_time_utc=slice(t0_delayed, None), 
        channel="t"
    )

    # Get the original data for the t0_delayed init-time, and select the steps which are expected 
    # to be used in the above slice
    da_orig = (
        da_nwp_like.sel(
            init_time_utc=t0_delayed, 
            channel="t", 
        )
        .sel(step=slice(t0-t0_delayed + interval_start, t0-t0_delayed + interval_end))
    )

    # Check the values are the same
    assert (da_slice_nonaccum.values == da_orig.values).all()

<|MERGE_RESOLUTION|>--- conflicted
+++ resolved
@@ -126,15 +126,9 @@
 
     # Slice parameters
     t0 = pd.Timestamp(f"2024-01-02 {t0_str}")
-<<<<<<< HEAD
-    interval_start = pd.Timedelta(-6, "H")
-    interval_end = pd.Timedelta(3, "H")
-    freq = pd.Timedelta("1H")
-=======
-    forecast_duration = pd.Timedelta("6h")
-    history_duration = pd.Timedelta("3h")
+    interval_start = pd.Timedelta(-6, "h")
+    interval_end = pd.Timedelta(3, "h")
     freq = pd.Timedelta("1h")
->>>>>>> b60ff408
 
     # Make the selection
     da_slice = select_time_slice_nwp(
@@ -166,17 +160,10 @@
     """Test the functionality of select_time_slice_nwp with dropout"""
 
     t0 = pd.Timestamp("2024-01-02 12:00")
-<<<<<<< HEAD
-    interval_start = pd.Timedelta(-6, "H")
-    interval_end = pd.Timedelta(3, "H")
-    freq = pd.Timedelta("1H")
-    dropout_timedelta = pd.Timedelta(f"-{dropout_hours}H")
-=======
-    forecast_duration = pd.Timedelta("6h")
-    history_duration = pd.Timedelta("3h")
+    interval_start = pd.Timedelta(-6, "h")
+    interval_end = pd.Timedelta(3, "h")
     freq = pd.Timedelta("1h")
     dropout_timedelta = pd.Timedelta(f"-{dropout_hours}h")
->>>>>>> b60ff408
 
     da_slice = select_time_slice_nwp(
         da_nwp_like,
@@ -208,17 +195,10 @@
 
     # Slice parameters
     t0 = pd.Timestamp(f"2024-01-02 {t0_str}")
-<<<<<<< HEAD
-    interval_start = pd.Timedelta(-6, "H")
-    interval_end = pd.Timedelta(3, "H")
+    interval_start = pd.Timedelta(-6, "h")
+    interval_end = pd.Timedelta(3, "h")
     freq = pd.Timedelta("1H")
-    dropout_timedelta = pd.Timedelta("-2H")
-=======
-    forecast_duration = pd.Timedelta("6h")
-    history_duration = pd.Timedelta("3h")
-    freq = pd.Timedelta("1h")
     dropout_timedelta = pd.Timedelta("-2h")
->>>>>>> b60ff408
 
     t0_delayed = (t0 + dropout_timedelta).floor(NWP_FREQ)
 
